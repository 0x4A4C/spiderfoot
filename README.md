--- conflicted
+++ resolved
@@ -6,7 +6,6 @@
 
 SpiderFoot is an open source intelligence (OSINT) automation tool. It integrates with just about every data source available and utilises a range of methods for data analysis, making that data easy to navigate. 
 
-<<<<<<< HEAD
 SpiderFoot has an embedded web-server for providing a clean and intuitive web-based interface but can also be used completely via the command-line.  It's written in **Python 3** and **GPL-licensed**.
 
 <img src="https://www.spiderfoot.net/wp-content/themes/spiderfoot/img/spiderfoot-browse.png">
@@ -239,9 +238,4 @@
 
 Read more at the [project website](https://www.spiderfoot.net), including more complete documentation, blog posts with tutorials/guides, plus information about [SpiderFoot HX](https://www.spiderfoot.net/hx).
 
-Latest updates announced on [Twitter](https://twitter.com/spiderfoot).
-=======
-Read more at the project website: https://www.spiderfoot.net.
-
-Latest updates announced on [Twitter](https://twitter.com/spiderfoot).
->>>>>>> 5a655a89
+Latest updates announced on [Twitter](https://twitter.com/spiderfoot).